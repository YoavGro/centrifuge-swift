--- conflicted
+++ resolved
@@ -81,15 +81,8 @@
     fileprivate var connectCallbacks: [String: ((Error?) -> ())] = [:]
     fileprivate var subscriptionsLock = NSLock()
     fileprivate var subscriptions = [CentrifugeSubscription]()
-<<<<<<< HEAD
     fileprivate var serverSubs = [String: serverSubscription]()
     fileprivate var reconnectAttempts = 0
-=======
-    fileprivate var serverSubs = [String: ServerSubscription]()
-    fileprivate var needReconnect = true
-    fileprivate var numReconnectAttempts = 0
-    fileprivate var pingTimer: DispatchSourceTimer?
->>>>>>> 3f93bb76
     fileprivate var disconnectOpts: CentrifugeDisconnectOptions?
     fileprivate var refreshTask: DispatchWorkItem?
     fileprivate var refreshRequired: Bool = false
@@ -628,7 +621,6 @@
                     self.processDisconnect(code: code, reason: message, reconnect: false)
                     return
                 }
-<<<<<<< HEAD
             default:
                 self.conn?.disconnect()
                 return
@@ -654,47 +646,6 @@
                     var info: CentrifugeClientInfo? = nil;
                     if pub.hasInfo {
                         info = CentrifugeClientInfo(client: pub.info.client, user: pub.info.user, connInfo: pub.info.connInfo, chanInfo: pub.info.chanInfo)
-=======
-                
-                if let result = res {
-                    strongSelf.connecting = false
-                    strongSelf.status = .connected
-                    strongSelf.numReconnectAttempts = 0
-                    strongSelf.client = result.client
-                    strongSelf.delegateQueue.addOperation { [weak self] in
-                        guard let strongSelf = self else { return }
-                        strongSelf.delegate?.onConnect(strongSelf, CentrifugeConnectEvent(client: result.client))
-                    }
-                    for cb in strongSelf.connectCallbacks.values {
-                        cb(nil)
-                    }
-                    strongSelf.connectCallbacks.removeAll(keepingCapacity: true)
-                    // Process server-side subscriptions.
-                    for (channel, subResult) in result.subs {
-                        let isResubscribe = strongSelf.serverSubs[channel] != nil
-                        strongSelf.serverSubs[channel] = ServerSubscription(recoverable: subResult.recoverable, offset: subResult.offset, epoch: subResult.epoch)
-                        let event = CentrifugeServerSubscribeEvent(channel: channel, resubscribe: isResubscribe, recovered: subResult.recovered)
-                        strongSelf.delegateQueue.addOperation { [weak self] in
-                            guard let strongSelf = self else { return }
-                            strongSelf.delegate?.onSubscribe(strongSelf, event)
-                            subResult.publications.forEach{ pub in
-                                var info: CentrifugeClientInfo? = nil;
-                                if pub.hasInfo {
-                                    info = CentrifugeClientInfo(client: pub.info.client, user: pub.info.user, connInfo: pub.info.connInfo, chanInfo: pub.info.chanInfo)
-                                }
-                                let pubEvent = CentrifugeServerPublishEvent(channel: channel, data: pub.data, offset: pub.offset, info: info)
-                                strongSelf.delegateQueue.addOperation { [weak self] in
-                                    guard let strongSelf = self else { return }
-                                    strongSelf.delegate?.onPublish(strongSelf, pubEvent)
-                                }
-                            }
-                        }
-                        for (channel, _) in strongSelf.serverSubs {
-                            if result.subs[channel] == nil {
-                                strongSelf.serverSubs.removeValue(forKey: channel)
-                            }
-                        }
->>>>>>> 3f93bb76
                     }
                     let pubEvent = CentrifugeServerPublicationEvent(channel: channel, data: pub.data, offset: pub.offset, tags: pub.tags, info: info)
                     self.delegate?.onPublication(self, pubEvent)
@@ -832,7 +783,6 @@
         }
     }
     
-<<<<<<< HEAD
     private func handlePub(channel: String, pub: Centrifugal_Centrifuge_Protocol_Publication) {
         subscriptionsLock.lock()
         let subs = self.subscriptions.filter({ $0.channel == channel })
@@ -972,192 +922,6 @@
             let disconnect = push.disconnect
             self.handleDisconnect(disconnect: disconnect)
         }
-=======
-    private func handleAsyncData(data: Data) throws {
-      let push = try Centrifugal_Centrifuge_Protocol_Push(serializedData: data)
-      let channel = push.channel
-
-      switch push.type {
-      case .publication:
-          let pub = try Centrifugal_Centrifuge_Protocol_Publication(serializedData: push.data)
-
-          subscriptionsLock.lock()
-
-          let subs = self.subscriptions.filter({ $0.channel == channel })
-
-          if subs.isEmpty {
-              subscriptionsLock.unlock()
-
-              if serverSubs[channel] != nil {
-                  if self.serverSubs[channel]?.recoverable == true && pub.offset > 0 {
-                      self.serverSubs[channel]?.offset = pub.offset
-                  }
-
-                  self.delegateQueue.addOperation {
-                      self.delegate?.onPublish(
-                          self,
-                          CentrifugeServerPublishEvent(
-                              channel: channel,
-                              data: pub.data,
-                              offset: pub.offset,
-                              info: pub.hasInfo
-                                  ? CentrifugeClientInfo(
-                                      client: pub.info.client,
-                                      user: pub.info.user,
-                                      connInfo: pub.info.connInfo,
-                                      chanInfo: pub.info.chanInfo
-                                  )
-                                  : nil
-                          )
-                      )
-                  }
-              }
-          } else {
-              let sub = subs[0]
-              subscriptionsLock.unlock()
-
-              self.delegateQueue.addOperation {
-                  var info: CentrifugeClientInfo?
-
-                  if pub.hasInfo {
-                      info = CentrifugeClientInfo(
-                          client: pub.info.client,
-                          user: pub.info.user,
-                          connInfo: pub.info.connInfo,
-                          chanInfo: pub.info.chanInfo
-                      )
-                  }
-
-                  let event = CentrifugePublishEvent(data: pub.data, offset: pub.offset, info: info)
-                  sub.delegate?.onPublish(sub, event)
-              }
-
-              if pub.offset > 0 {
-                  sub.setLastOffset(pub.offset)
-              }
-          }
-
-      case .join:
-          let join = try Centrifugal_Centrifuge_Protocol_Join(serializedData: push.data)
-          subscriptionsLock.lock()
-          let subs = self.subscriptions.filter({ $0.channel == channel })
-
-          if subs.isEmpty {
-              subscriptionsLock.unlock()
-              if let _ = self.serverSubs[channel] {
-                  self.delegateQueue.addOperation {
-                      let event = CentrifugeServerJoinEvent(
-                          channel: channel,
-                          client: join.info.client,
-                          user: join.info.user,
-                          connInfo: join.info.connInfo,
-                          chanInfo: join.info.chanInfo
-                      )
-                      self.delegate?.onJoin(self, event)
-                  }
-              }
-          } else {
-              let sub = subs[0]
-              subscriptionsLock.unlock()
-
-              self.delegateQueue.addOperation {
-                  sub.delegate?
-                      .onJoin(
-                          sub,
-                          CentrifugeJoinEvent(
-                              client: join.info.client,
-                              user: join.info.user,
-                              connInfo: join.info.connInfo,
-                              chanInfo: join.info.chanInfo
-                          )
-                      )
-              }
-          }
-
-      case .leave:
-          let leave = try Centrifugal_Centrifuge_Protocol_Leave(serializedData: push.data)
-          subscriptionsLock.lock()
-          let subs = self.subscriptions.filter({ $0.channel == channel })
-
-          if subs.isEmpty {
-              subscriptionsLock.unlock()
-              if let _ = self.serverSubs[channel] {
-                  self.delegateQueue.addOperation {
-                      let event = CentrifugeServerLeaveEvent(
-                          channel: channel,
-                          client: leave.info.client,
-                          user: leave.info.user,
-                          connInfo: leave.info.connInfo,
-                          chanInfo: leave.info.chanInfo
-                      )
-                      self.delegate?.onLeave(self, event)
-                  }
-              }
-          } else {
-              let sub = subs[0]
-              subscriptionsLock.unlock()
-
-              self.delegateQueue.addOperation {
-                  sub.delegate?
-                      .onLeave(
-                          sub,
-                          CentrifugeLeaveEvent(
-                              client: leave.info.client,
-                              user: leave.info.user,
-                              connInfo: leave.info.connInfo,
-                              chanInfo: leave.info.chanInfo
-                          )
-                      )
-              }
-          }
-
-      case .unsubscribe:
-          _ = try Centrifugal_Centrifuge_Protocol_Unsubscribe(serializedData: push.data)
-          subscriptionsLock.lock()
-          let subs = self.subscriptions.filter({ $0.channel == channel })
-          if subs.isEmpty {
-              subscriptionsLock.unlock()
-              if let _ = self.serverSubs[channel] {
-                  self.serverSubs.removeValue(forKey: channel)
-
-                  self.delegateQueue.addOperation {
-                      let event = CentrifugeServerUnsubscribeEvent(channel: channel)
-                      self.delegate?.onUnsubscribe(self, event)
-                  }
-              }
-          } else {
-              let sub = subs[0]
-              subscriptionsLock.unlock()
-              sub.unsubscribe()
-          }
-
-      case .subscribe:
-          let sub = try Centrifugal_Centrifuge_Protocol_Subscribe(serializedData: push.data)
-
-          self.serverSubs[channel] = ServerSubscription(
-              recoverable: sub.recoverable,
-              offset: sub.offset,
-              epoch: sub.epoch
-          )
-
-          self.delegateQueue.addOperation {
-              let event = CentrifugeServerSubscribeEvent(channel: channel, resubscribe: false, recovered: false)
-              self.delegate?.onSubscribe(self, event)
-
-          }
-
-      case .message:
-          let message = try Centrifugal_Centrifuge_Protocol_Message(serializedData: push.data)
-
-          self.delegateQueue.addOperation {
-              self.delegate?.onMessage(self, CentrifugeMessageEvent(data: message.data))
-          }
-
-      case .connect, .disconnect, .UNRECOGNIZED, .refresh:
-          break
-      }
-
->>>>>>> 3f93bb76
     }
 
     private func handleData(data: Data) {
