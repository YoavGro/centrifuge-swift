//
//  Client.swift
//  SwiftCentrifuge
//
//  Created by Alexander Emelin on 03/01/2019.
//  Copyright © 2019 Alexander Emelin. All rights reserved.
//

import Foundation
import SwiftProtobuf

public enum CentrifugeError: Error {
    case timeout
    case duplicateSub
    case disconnected
    case unsubscribed
    case replyError(code: UInt32, message: String)
}

public enum CentrifugeProtocolVersion {
    case v1
    case v2
}

public struct CentrifugeClientConfig {
    public var timeout = 5.0
    public var debug = false
    public var headers = [String:String]()
    public var tlsSkipVerify = false
    public var maxReconnectDelay = 20.0
    public var privateChannelPrefix = "$"
    public var pingInterval = 25.0
    public var name = "swift"
    public var version = ""
    public var protocolVersion: CentrifugeProtocolVersion = .v1
    
    public init() {}
}

public enum CentrifugeClientStatus {
    case new
    case connected
    case disconnected
}

public class CentrifugeClient {
    public weak var delegate: CentrifugeClientDelegate?
    
    //MARK -
    fileprivate(set) var url: String
    fileprivate(set) var delegateQueue: OperationQueue
    fileprivate(set) var syncQueue: DispatchQueue
    fileprivate(set) var config: CentrifugeClientConfig
    
    //MARK -
    fileprivate(set) var status: CentrifugeClientStatus = .new
    fileprivate var conn: WebSocket?
    fileprivate var token: String?
    fileprivate var connectData: Data?
    fileprivate var client: String?
    fileprivate var commandId: UInt32 = 0
    fileprivate var commandIdLock: NSLock = NSLock()
    fileprivate var opCallbacks: [UInt32: ((CentrifugeResolveData) -> ())] = [:]
    fileprivate var connectCallbacks: [String: ((Error?) -> ())] = [:]
    fileprivate var subscriptionsLock = NSLock()
    fileprivate var subscriptions = [CentrifugeSubscription]()
    fileprivate var serverSubs = [String: serverSubscription]()
    fileprivate var needReconnect = true
    fileprivate var numReconnectAttempts = 0
    fileprivate var pingTimer: DispatchSourceTimer?
    fileprivate var disconnectOpts: CentrifugeDisconnectOptions?
    fileprivate var refreshTask: DispatchWorkItem?
    fileprivate var connecting = false
    
    /// Initialize client.
    ///
    /// - Parameters:
    ///   - url: protobuf URL endpoint of Centrifugo/Centrifuge.
    ///   - config: config object.
    ///   - delegate: delegate protocol implementation to react on client events.
    ///   - delegateQueue: optional custom OperationQueue to execute client event callbacks.
    public init(url: String, config: CentrifugeClientConfig, delegate: CentrifugeClientDelegate? = nil, delegateQueue: OperationQueue? = nil) {
        self.url = url
        self.config = config
        self.delegate = delegate

        let queueID = UUID().uuidString
        self.syncQueue = DispatchQueue(label: "com.centrifugal.centrifuge-swift.sync<\(queueID)>")
        
        if let _queue = delegateQueue {
            self.delegateQueue = _queue
        } else {
            self.delegateQueue = OperationQueue()
            self.delegateQueue.maxConcurrentOperationCount = 1
        }
    }
    
    /**
     Set connection JWT
     - parameter token: String
     */
    public func setToken(_ token: String) {
        self.syncQueue.async { [weak self] in
            guard let strongSelf = self else { return }
            strongSelf.token = token
        }
    }
    
    /**
     Set connection custom data
     - parameter data: Data
     */
    public func setConnectData(_ data: Data) {
        self.syncQueue.async { [weak self] in
            guard let strongSelf = self else { return }
            strongSelf.connectData = data
        }
    }

    /**
     Publish message Data to channel
     - parameter channel: String channel name
     - parameter data: Data message data
     - parameter completion: Completion block
     */
    public func publish(channel: String, data: Data, completion: @escaping (CentrifugePublishResult?, Error?)->()) {
        self.syncQueue.async { [weak self] in
            guard let strongSelf = self else { return }
            strongSelf.waitForConnect(completion: { [weak self] error in
                guard let strongSelf = self else { return }
                if let err = error {
                    completion(nil, err)
                    return
                }
                strongSelf.sendPublish(channel: channel, data: data, completion: { _, error in
                    completion(CentrifugePublishResult(), error)
                })
            })
        }
    }
    
    /**
     Send raw message to server
     - parameter data: Data
     - parameter completion: Completion block
     */
    public func send(data: Data, completion: @escaping (Error?)->()) {
        self.syncQueue.async { [weak self] in
            guard let strongSelf = self else { return }
            strongSelf.waitForConnect(completion: { [weak self] error in
                guard let strongSelf = self else { return }
                if let err = error {
                    completion(err)
                    return
                }
                strongSelf.sendSend(data: data, completion: completion)
            })
        }
    }
    
    /**
     Send RPC  command
     - parameter method: String
     - parameter data: Data
     - parameter completion: Completion block
     */
    public func rpc(method: String = "", data: Data, completion: @escaping (Data?, Error?)->()) {
        self.syncQueue.async { [weak self] in
            guard let strongSelf = self else { return }
            strongSelf.waitForConnect(completion: { [weak self] error in
                guard let strongSelf = self else { return }
                if let err = error {
                    completion(nil, err)
                    return
                }
                strongSelf.sendRPC(method: method, data: data, completion: {result, error in
                    if let err = error {
                        completion(nil, err)
                        return
                    }
                    completion(result?.data, nil)
                })
            })
        }
    }
    
    /**
     Connect to server
     */
    public func connect() {
        self.syncQueue.async{ [weak self] in
            guard let strongSelf = self else { return }
            guard strongSelf.connecting == false else { return }
            strongSelf.connecting = true
            strongSelf.needReconnect = true
            var request = URLRequest(url: URL(string: strongSelf.url)!)
            for (key, value) in strongSelf.config.headers {
                request.addValue(value, forHTTPHeaderField: key)
            }
            let ws = WebSocket(request: request, protocols: ["centrifuge-protobuf"])
            if strongSelf.config.tlsSkipVerify {
                ws.disableSSLCertValidation = true
            }
            ws.onConnect = { [weak self] in
                guard let strongSelf = self else { return }
                strongSelf.onOpen()
            }
            ws.onDisconnect = { [weak self] (error: Error?) in
                guard let strongSelf = self else { return }
                var serverDisconnect: CentrifugeDisconnectOptions?
                if strongSelf.config.protocolVersion == .v1 {
                    let decoder = JSONDecoder()
                    if let err = error as? WSError {
                        do {
                            let disconnectV1 = try decoder.decode(CentrifugeDisconnectOptionsV1.self, from: err.message.data(using: .utf8)!)
                            serverDisconnect = CentrifugeDisconnectOptions(code: 0, reason: disconnectV1.reason, reconnect: disconnectV1.reconnect)
                        } catch {
                            // Will fallback to default disconnect options.
                        }
                    }
                } else {
                    // For protocol v2 we act according to Disconnect code semantics.
                    // See https://github.com/centrifugal/centrifuge/blob/master/disconnect.go.
                    if let err = error as? WSError {
                        var code = err.code
                        let reconnect = code < 3500 || code >= 5000 || (code >= 4000 && code < 4500)
                        if code < 3000 {
                            // We expose codes defined by Centrifuge protocol, hiding details
                            // about transport-specific error codes. We may have extra optional
                            // transportCode field in the future.
                            code = 4
                        }
                        serverDisconnect = CentrifugeDisconnectOptions(code: UInt32(code), reason: err.message, reconnect: reconnect)
                    } else {
                        serverDisconnect = CentrifugeDisconnectOptions(code: 4, reason: "connection closed", reconnect: true)
                    }
                }
                strongSelf.onClose(serverDisconnect: serverDisconnect)
            }
            ws.onData = { [weak self] data in
                guard let strongSelf = self else { return }
                strongSelf.onData(data: data)
            }
            strongSelf.conn = ws
            strongSelf.conn?.connect()
        }
    }
    
    /**
     Disconnect from server
     */
    public func disconnect() {
        self.syncQueue.async { [weak self] in
            guard let strongSelf = self else { return }
            strongSelf.needReconnect = false
            strongSelf.close(code: 0, reason: "clean disconnect", reconnect: false)
        }
    }
    
    /**
     Create subscription object to specific channel with delegate
     - parameter channel: String
     - parameter delegate: CentrifugeSubscriptionDelegate
     - returns: CentrifugeSubscription
     */
    public func newSubscription(channel: String, delegate: CentrifugeSubscriptionDelegate, autoResubscribeErrorCodes: [UInt32]? = nil) throws -> CentrifugeSubscription {
        defer { subscriptionsLock.unlock() }
        subscriptionsLock.lock()
        guard self.subscriptions.filter({ $0.channel == channel }).count == 0 else { throw CentrifugeError.duplicateSub }
        let sub = CentrifugeSubscription(centrifuge: self, channel: channel, delegate: delegate, autoResubscribeErrorCodes: autoResubscribeErrorCodes)
        self.subscriptions.append(sub)
        return sub
    }

    /**
     Try to get Subscription from internal client registry. Can return nil if Subscription
     does not exist yet.
     - parameter channel: String
     - returns: CentrifugeSubscription?
     */
    public func getSubscription(channel: String) -> CentrifugeSubscription? {
        defer { subscriptionsLock.unlock() }
        subscriptionsLock.lock()
        return self.subscriptions.first(where: { $0.channel == channel })
    }

    /**
     * Say Client that Subscription should be removed from the internal registry. Subscription will be
     * automatically unsubscribed before removing.
     - parameter sub: CentrifugeSubscription
     */
    public func removeSubscription(_ sub: CentrifugeSubscription) {
        defer { subscriptionsLock.unlock() }
        subscriptionsLock.lock()
        self.subscriptions
            .filter({ $0.channel == sub.channel })
            .forEach { sub in
                self.unsubscribe(sub: sub)
                sub.onRemove()
            }
        self.subscriptions.removeAll(where: { $0.channel == sub.channel })
    }
}

internal extension CentrifugeClient {
    
    func refreshWithToken(token: String) {
        self.syncQueue.async { [weak self] in
            guard let strongSelf = self else { return }
            strongSelf.token = token
            strongSelf.sendRefresh(token: token, completion: { result, error in
                if let _ = error {
                    strongSelf.close(code: 7, reason: "refresh error", reconnect: true)
                    return
                }
                if let res = result {
                    if res.expires {
                        strongSelf.startConnectionRefresh(ttl: res.ttl)
                    }
                }
            })
        }
    }
    
    func getSubscriptionToken(channel: String, completion: @escaping (String)->()) {
        self.syncQueue.async { [weak self] in
            guard let strongSelf = self else { return }
            guard let client = strongSelf.client else { completion(""); return }
            strongSelf.delegateQueue.addOperation { [weak self] in
                guard let strongSelf = self else { return }
                strongSelf.delegate?.onPrivateSub(
                    strongSelf,
                    CentrifugePrivateSubEvent(client: client, channel: channel)
                ) {[weak self] token in
                    guard let strongSelf = self else { return }
                    strongSelf.syncQueue.async { [weak self] in
                        guard let strongSelf = self else { return }
                        guard strongSelf.client == client else { return }
                        completion(token)
                    }
                }
            }
        }
    }

    func unsubscribe(sub: CentrifugeSubscription) {
        let channel = sub.channel
        if self.status == .connected {
            self.sendUnsubscribe(channel: channel, completion: { [weak self] _, error in
                guard let strongSelf = self else { return }
                if let _ = error {
                    strongSelf.close(code: 13, reason: "unsubscribe error", reconnect: true)
                    return
                }
            })
        }
    }

    func resubscribe() {
        subscriptionsLock.lock()
        for sub in self.subscriptions {
            sub.resubscribeIfNecessary()
        }
        subscriptionsLock.unlock()
    }
    
    func subscribe(channel: String, token: String, isRecover: Bool, streamPosition: StreamPosition, completion: @escaping (Centrifugal_Centrifuge_Protocol_SubscribeResult?, Error?)->()) {
        self.sendSubscribe(channel: channel, token: token, isRecover: isRecover, streamPosition: streamPosition, completion: completion)
    }
    
    func presence(channel: String, completion: @escaping (CentrifugePresenceResult?, Error?)->()) {
        self.syncQueue.async { [weak self] in
            guard let strongSelf = self else { return }
            guard strongSelf.status == .connected else { completion(nil, CentrifugeError.disconnected); return }
            strongSelf.sendPresence(channel: channel, completion: completion)
        }
    }
    
    func presenceStats(channel: String, completion: @escaping (CentrifugePresenceStatsResult?, Error?)->()) {
        self.syncQueue.async { [weak self] in
            guard let strongSelf = self else { return }
            guard strongSelf.status == .connected else { completion(nil, CentrifugeError.disconnected); return }
            strongSelf.sendPresenceStats(channel: channel, completion: completion)
        }
    }
    
    func history(channel: String, limit: Int32 = 0, since: CentrifugeStreamPosition? = nil, reverse: Bool = false, completion: @escaping (CentrifugeHistoryResult?, Error?)->()) {
        self.syncQueue.async { [weak self] in
            guard let strongSelf = self else { return }
            guard strongSelf.status == .connected else { completion(nil, CentrifugeError.disconnected); return }
            strongSelf.sendHistory(channel: channel, limit: limit, since: since, reverse: reverse, completion: completion)
        }
    }
    
    func close(code: UInt32, reason: String, reconnect: Bool) {
        self.disconnectOpts = CentrifugeDisconnectOptions(code: code, reason: reason, reconnect: reconnect)
        self.conn?.disconnect()
    }
}

fileprivate extension CentrifugeClient {
    func log(_ items: Any) {
        print("CentrifugeClient: \n \(items)")
    }
}

fileprivate extension CentrifugeClient {
    func onOpen() {
        self.syncQueue.async { [weak self] in
            guard let strongSelf = self else { return }
            strongSelf.sendConnect(completion: { [weak self] res, error in
                guard let strongSelf = self else { return }
                if let err = error {
                    switch err {
                    case CentrifugeError.replyError(let code, let message):
                        if code == 109 {
                            strongSelf.delegateQueue.addOperation { [weak self] in
                                guard let strongSelf = self else { return }
                                strongSelf.delegate?.onRefresh(strongSelf, CentrifugeRefreshEvent()) {[weak self] token in
                                    guard let strongSelf = self else { return }
                                    if token != "" {
                                        strongSelf.token = token
                                    }
                                    strongSelf.close(code: 7, reason: message, reconnect: true)
                                    return
                                }
                            }
                        } else {
                            strongSelf.close(code: 6, reason: "connect error", reconnect: true)
                            return
                        }
                    default:
                        strongSelf.close(code: 6, reason: "connect error", reconnect: true)
                        return
                    }
                }
                
                if let result = res {
                    strongSelf.connecting = false
                    strongSelf.status = .connected
                    strongSelf.numReconnectAttempts = 0
                    strongSelf.client = result.client
                    strongSelf.delegateQueue.addOperation { [weak self] in
                        guard let strongSelf = self else { return }
                        strongSelf.delegate?.onConnect(strongSelf, CentrifugeConnectEvent(client: result.client))
                    }
                    for cb in strongSelf.connectCallbacks.values {
                        cb(nil)
                    }
                    strongSelf.connectCallbacks.removeAll(keepingCapacity: true)
                    // Process server-side subscriptions.
                    for (channel, subResult) in result.subs {
                        let isResubscribe = strongSelf.serverSubs[channel] != nil
                        strongSelf.serverSubs[channel] = serverSubscription(recoverable: subResult.recoverable, offset: subResult.offset, epoch: subResult.epoch)
                        let event = CentrifugeServerSubscribeEvent(channel: channel, resubscribe: isResubscribe, recovered: subResult.recovered)
                        strongSelf.delegateQueue.addOperation { [weak self] in
                            guard let strongSelf = self else { return }
                            strongSelf.delegate?.onSubscribe(strongSelf, event)
                            subResult.publications.forEach{ pub in
                                var info: CentrifugeClientInfo? = nil;
                                if pub.hasInfo {
                                    info = CentrifugeClientInfo(client: pub.info.client, user: pub.info.user, connInfo: pub.info.connInfo, chanInfo: pub.info.chanInfo)
                                }
                                let pubEvent = CentrifugeServerPublishEvent(channel: channel, data: pub.data, offset: pub.offset, info: info)
                                strongSelf.delegateQueue.addOperation { [weak self] in
                                    guard let strongSelf = self else { return }
                                    strongSelf.delegate?.onPublish(strongSelf, pubEvent)
                                }
                            }
                        }
                        for (channel, _) in strongSelf.serverSubs {
                            if result.subs[channel] == nil {
                                strongSelf.serverSubs.removeValue(forKey: channel)
                            }
                        }
                    }
                    // Resubscribe to client-side subscriptions.
                    strongSelf.resubscribe()
                    strongSelf.startPing()
                    if result.expires {
                        strongSelf.startConnectionRefresh(ttl: result.ttl)
                    }
                }
            })
        }
    }
    
    func onData(data: Data) {
        self.syncQueue.async { [weak self] in
            guard let strongSelf = self else { return }
            strongSelf.handleData(data: data as Data)
        }
    }
    
    func onClose(serverDisconnect: CentrifugeDisconnectOptions?) {
        self.syncQueue.async { [weak self] in
            guard let strongSelf = self else { return }

            let disconnect: CentrifugeDisconnectOptions = serverDisconnect
                ?? strongSelf.disconnectOpts
            ?? CentrifugeDisconnectOptions(code: 4, reason: "connection closed", reconnect: true)

            strongSelf.connecting = false
            strongSelf.disconnectOpts = nil
            strongSelf.scheduleDisconnect(code: disconnect.code, reason: disconnect.reason, reconnect: disconnect.reconnect)
        }
    }
    
    private func nextCommandId() -> UInt32 {
        self.commandIdLock.lock()
        self.commandId += 1
        let cid = self.commandId
        self.commandIdLock.unlock()
        return cid
    }
    
    private func newCommand(method: Centrifugal_Centrifuge_Protocol_Command.MethodType, params: Data) -> Centrifugal_Centrifuge_Protocol_Command {
        var command = Centrifugal_Centrifuge_Protocol_Command()
        let nextId = self.nextCommandId()
        command.id = nextId
        command.method = method
        command.params = params
        return command
    }
    
    private func sendCommand(command: Centrifugal_Centrifuge_Protocol_Command, completion: @escaping (Centrifugal_Centrifuge_Protocol_Reply?, Error?)->()) {
        self.syncQueue.async {
            let commands: [Centrifugal_Centrifuge_Protocol_Command] = [command]
            do {
                let data = try CentrifugeSerializer.serializeCommands(commands: commands)
                self.conn?.write(data: data)
                self.waitForReply(id: command.id, completion: completion)
            } catch {
                completion(nil, error)
                return
            }
        }
    }
    
    private func sendCommandAsync(command: Centrifugal_Centrifuge_Protocol_Command) throws {
        let commands: [Centrifugal_Centrifuge_Protocol_Command] = [command]
        let data = try CentrifugeSerializer.serializeCommands(commands: commands)
        self.conn?.write(data: data)
    }
    
    private func waitForReply(id: UInt32, completion: @escaping (Centrifugal_Centrifuge_Protocol_Reply?, Error?)->()) {
        let timeoutTask = DispatchWorkItem { [weak self] in
            self?.opCallbacks[id] = nil
            completion(nil, CentrifugeError.timeout)
        }
        self.syncQueue.asyncAfter(deadline: .now() + self.config.timeout, execute: timeoutTask)
        
        self.opCallbacks[id] = { [weak self] rep in
            timeoutTask.cancel()
            
            self?.opCallbacks[id] = nil

            if let err = rep.error {
                completion(nil, err)
            } else {
                completion(rep.reply, nil)
            }
        }
    }
    
    private func waitForConnect(completion: @escaping (Error?)->()) {
        if !self.needReconnect {
            completion(CentrifugeError.disconnected)
            return
        }
        if self.status == .connected {
            completion(nil)
            return
        }
        
        let uid = UUID().uuidString
        
        let timeoutTask = DispatchWorkItem { [weak self] in
            self?.connectCallbacks[uid] = nil
            completion(CentrifugeError.timeout)
        }
        self.syncQueue.asyncAfter(deadline: .now() + self.config.timeout, execute: timeoutTask)
        
        self.connectCallbacks[uid] = { error in
            timeoutTask.cancel()
            completion(error)
        }
    }
 
    private func scheduleReconnect() {
        self.syncQueue.async { [weak self] in
            guard let strongSelf = self else { return }
            strongSelf.connecting = true
            let randomDouble = Double.random(in: 0.4...0.7)
            let delay = min(0.1 + pow(Double(strongSelf.numReconnectAttempts), 2) * randomDouble, strongSelf.config.maxReconnectDelay)
            strongSelf.numReconnectAttempts += 1
            strongSelf.syncQueue.asyncAfter(deadline: .now() + delay, execute: { [weak self] in
                guard let strongSelf = self else { return }
                strongSelf.syncQueue.async { [weak self] in
                    guard let strongSelf = self else { return }
                    if strongSelf.needReconnect {
                        strongSelf.conn?.connect()
                    } else {
                        strongSelf.connecting = false
                    }
                }
            })
        }
    }
    
<<<<<<< HEAD
    private func handlePub(channel: String, pub: Centrifugal_Centrifuge_Protocol_Publication) {
        subscriptionsLock.lock()
        let subs = self.subscriptions.filter({ $0.channel == channel })
        if subs.count == 0 {
            subscriptionsLock.unlock()
            if let _ = self.serverSubs[channel] {
                self.delegateQueue.addOperation {
                    var info: CentrifugeClientInfo? = nil;
                    if pub.hasInfo {
                        info = CentrifugeClientInfo(client: pub.info.client, user: pub.info.user, connInfo: pub.info.connInfo, chanInfo: pub.info.chanInfo)
                    }
                    let event = CentrifugeServerPublishEvent(channel: channel, data: pub.data, offset: pub.offset, info: info)
                    self.delegate?.onPublish(self, event)
                    if self.serverSubs[channel]!.recoverable && pub.offset > 0 {
                        self.serverSubs[channel]?.offset = pub.offset
=======
    private func handleAsyncData(data: Data) throws {
        let push = try Centrifugal_Centrifuge_Protocol_Push(serializedData: data)
        let channel = push.channel
        if push.type == Centrifugal_Centrifuge_Protocol_Push.PushType.publication {
            let pub = try Centrifugal_Centrifuge_Protocol_Publication(serializedData: push.data)
            subscriptionsLock.lock()
            let subs = self.subscriptions.filter({ $0.channel == channel })
            if subs.count == 0 {
                subscriptionsLock.unlock()
                if let _ = self.serverSubs[channel] {
                    self.delegateQueue.addOperation {
                        var info: CentrifugeClientInfo? = nil;
                        if pub.hasInfo {
                            info = CentrifugeClientInfo(client: pub.info.client, user: pub.info.user, connInfo: pub.info.connInfo, chanInfo: pub.info.chanInfo)
                        }
                        let event = CentrifugeServerPublishEvent(channel: channel, data: pub.data, offset: pub.offset, info: info)
                        self.delegate?.onPublish(self, event)
                        if self.serverSubs[channel]?.recoverable == true && pub.offset > 0 {
                            self.serverSubs[channel]?.offset = pub.offset
                        }
>>>>>>> 9d0d1bd6
                    }
                }
            }
            return
        }
        let sub = subs[0]
        subscriptionsLock.unlock()
        self.delegateQueue.addOperation {
            var info: CentrifugeClientInfo? = nil;
            if pub.hasInfo {
                info = CentrifugeClientInfo(client: pub.info.client, user: pub.info.user, connInfo: pub.info.connInfo, chanInfo: pub.info.chanInfo)
            }
            let event = CentrifugePublishEvent(data: pub.data, offset: pub.offset, info: info)
            sub.delegate?.onPublish(sub, event)
        }
        if pub.offset > 0 {
            sub.setLastOffset(pub.offset)
        }
    }
    
    private func handleJoin(channel: String, join: Centrifugal_Centrifuge_Protocol_Join) {
        subscriptionsLock.lock()
        let subs = self.subscriptions.filter({ $0.channel == channel })
        if subs.count == 0 {
            subscriptionsLock.unlock()
            if let _ = self.serverSubs[channel] {
                self.delegateQueue.addOperation {
                    let event = CentrifugeServerJoinEvent(channel: channel, client: join.info.client, user: join.info.user, connInfo: join.info.connInfo, chanInfo: join.info.chanInfo)
                    self.delegate?.onJoin(self, event)
                }
            }
            return
        }
        let sub = subs[0]
        subscriptionsLock.unlock()
        self.delegateQueue.addOperation {
            sub.delegate?.onJoin(sub, CentrifugeJoinEvent(client: join.info.client, user: join.info.user, connInfo: join.info.connInfo, chanInfo: join.info.chanInfo))
        }
    }
    
    private func handleLeave(channel: String, leave: Centrifugal_Centrifuge_Protocol_Leave) {
        subscriptionsLock.lock()
        let subs = self.subscriptions.filter({ $0.channel == channel })
        if subs.count == 0 {
            subscriptionsLock.unlock()
            if let _ = self.serverSubs[channel] {
                self.delegateQueue.addOperation {
                    let event = CentrifugeServerLeaveEvent(channel: channel, client: leave.info.client, user: leave.info.user, connInfo: leave.info.connInfo, chanInfo: leave.info.chanInfo)
                    self.delegate?.onLeave(self, event)
                }
            }
            return
        }
        let sub = subs[0]
        subscriptionsLock.unlock()
        self.delegateQueue.addOperation {
            sub.delegate?.onLeave(sub, CentrifugeLeaveEvent(client: leave.info.client, user: leave.info.user, connInfo: leave.info.connInfo, chanInfo: leave.info.chanInfo))
        }
    }
    
    private func handleUnsubscribe(channel: String, unsubscribe: Centrifugal_Centrifuge_Protocol_Unsubscribe) {
        subscriptionsLock.lock()
        let subs = self.subscriptions.filter({ $0.channel == channel })
        if subs.count == 0 {
            subscriptionsLock.unlock()
            if let _ = self.serverSubs[channel] {
                self.delegateQueue.addOperation {
                    let event = CentrifugeServerUnsubscribeEvent(channel: channel)
                    self.delegate?.onUnsubscribe(self, event)
                    self.serverSubs.removeValue(forKey: channel)
                }
            }
            return
        }
        let sub = subs[0]
        subscriptionsLock.unlock()
        sub.unsubscribe()
    }
    
    private func handleSubscribe(channel: String, sub: Centrifugal_Centrifuge_Protocol_Subscribe) {
        self.serverSubs[channel] = serverSubscription(recoverable: sub.recoverable, offset: sub.offset, epoch: sub.epoch)
        self.delegateQueue.addOperation {
            let event = CentrifugeServerSubscribeEvent(channel: channel, resubscribe: false, recovered: false)
            self.delegate?.onSubscribe(self, event)
        }
    }

    private func handleMessage(message: Centrifugal_Centrifuge_Protocol_Message) {
        self.delegateQueue.addOperation {
            self.delegate?.onMessage(self, CentrifugeMessageEvent(data: message.data))
        }
    }

    private func handleAsyncData(data: Data) throws {
        let push = try Centrifugal_Centrifuge_Protocol_Push(serializedData: data)
        let channel = push.channel
        if push.type == Centrifugal_Centrifuge_Protocol_Push.PushType.publication {
            let pub = try Centrifugal_Centrifuge_Protocol_Publication(serializedData: push.data)
            self.handlePub(channel: channel, pub: pub)
        } else if push.type == Centrifugal_Centrifuge_Protocol_Push.PushType.join {
            let join = try Centrifugal_Centrifuge_Protocol_Join(serializedData: push.data)
            self.handleJoin(channel: channel, join: join)
        } else if push.type == Centrifugal_Centrifuge_Protocol_Push.PushType.leave {
            let leave = try Centrifugal_Centrifuge_Protocol_Leave(serializedData: push.data)
            self.handleLeave(channel: channel, leave: leave)
        } else if push.type == Centrifugal_Centrifuge_Protocol_Push.PushType.unsubscribe {
            let unsubscribe = try Centrifugal_Centrifuge_Protocol_Unsubscribe(serializedData: push.data)
            self.handleUnsubscribe(channel: channel, unsubscribe: unsubscribe)
        } else if push.type == Centrifugal_Centrifuge_Protocol_Push.PushType.subscribe {
            let sub = try Centrifugal_Centrifuge_Protocol_Subscribe(serializedData: push.data)
            self.handleSubscribe(channel: channel, sub: sub)
        } else if push.type == Centrifugal_Centrifuge_Protocol_Push.PushType.message {
            let message = try Centrifugal_Centrifuge_Protocol_Message(serializedData: push.data)
            self.handleMessage(message: message)
        }
    }
    
    private func handleAsyncDataV2(push: Centrifugal_Centrifuge_Protocol_Push) throws {
        let channel = push.channel
        if push.hasPub {
            let pub = push.pub
            self.handlePub(channel: channel, pub: pub)
        } else if push.hasJoin {
            let join = push.join
            self.handleJoin(channel: channel, join: join)
        } else if push.hasLeave {
            let leave = push.leave
            self.handleLeave(channel: channel, leave: leave)
        } else if push.hasUnsubscribe {
            let unsubscribe = push.unsubscribe
            self.handleUnsubscribe(channel: channel, unsubscribe: unsubscribe)
        } else if push.hasSubscribe {
            let sub = push.subscribe
            self.handleSubscribe(channel: channel, sub: sub)
        } else if push.hasMessage {
            let message = push.message
            self.handleMessage(message: message)
        }
    }
    
    private func handleData(data: Data) {
        guard let replies = try? CentrifugeSerializer.deserializeCommands(data: data) else { return }
        for reply in replies {
            if reply.id > 0 {
                self.opCallbacks[reply.id]?(CentrifugeResolveData(error: nil, reply: reply))
            } else {
                if self.config.protocolVersion == .v1 {
                    try? self.handleAsyncData(data: reply.result)
                } else {
                    try? self.handleAsyncDataV2(push: reply.push)
                }
            }
        }
    }
    
    private func startPing() {
        if self.config.pingInterval == 0 {
            return
        }
        self.pingTimer = DispatchSource.makeTimerSource()
        self.pingTimer?.setEventHandler { [weak self] in
            guard let strongSelf = self else { return }
            let params = Centrifugal_Centrifuge_Protocol_PingRequest()
            do {
                let paramsData = try params.serializedData()
                let command = strongSelf.newCommand(method: .ping, params: paramsData)
                strongSelf.sendCommand(command: command, completion: { [weak self] res, error in
                    guard let strongSelf = self else { return }
                    if let err = error {
                        switch err {
                        case CentrifugeError.timeout:
                            strongSelf.close(code: 11, reason: "no ping", reconnect: true)
                            return
                        default:
                            // Nothing to do.
                            return
                        }
                    }
                })
            } catch {
                return
            }
        }
        self.pingTimer?.schedule(deadline: .now() + self.config.pingInterval, repeating: self.config.pingInterval)
        self.pingTimer?.resume()
    }
    
    private func stopPing() {
        self.pingTimer?.cancel()
    }
    
    private func startConnectionRefresh(ttl: UInt32) {
        let refreshTask = DispatchWorkItem { [weak self] in
            self?.delegateQueue.addOperation {
                guard let strongSelf = self else { return }
                strongSelf.delegate?.onRefresh(strongSelf, CentrifugeRefreshEvent()) { [weak self] token in
                    guard let strongSelf = self else { return }
                    if token == "" {
                        return
                    }
                    strongSelf.refreshWithToken(token: token)
                }
            }
        }

        self.syncQueue.asyncAfter(deadline: .now() + Double(ttl), execute: refreshTask)
        self.refreshTask = refreshTask
    }
    
    private func stopConnectionRefresh() {
        self.refreshTask?.cancel()
    }
    
    private func scheduleDisconnect(code: UInt32, reason: String, reconnect: Bool) {
        let previousStatus = self.status
        self.status = .disconnected
        self.client = nil
        
        for resolveFunc in self.opCallbacks.values {
            resolveFunc(CentrifugeResolveData(error: CentrifugeError.disconnected, reply: nil))
        }
        self.opCallbacks.removeAll(keepingCapacity: true)
        
        for resolveFunc in self.connectCallbacks.values {
            resolveFunc(CentrifugeError.disconnected)
        }
        self.connectCallbacks.removeAll(keepingCapacity: true)
        
        subscriptionsLock.lock()
        for sub in self.subscriptions {
            if !reconnect {
                sub.setNeedRecover(false)
            }
            sub.moveToUnsubscribed()
        }
        subscriptionsLock.unlock()
        
        self.stopPing()
        
        self.stopConnectionRefresh()
        
        if previousStatus == .new || previousStatus == .connected  {
            self.delegateQueue.addOperation { [weak self] in
                guard let strongSelf = self else { return }
                for (channel, _) in strongSelf.serverSubs {
                    let event = CentrifugeServerUnsubscribeEvent(channel: channel)
                    strongSelf.delegate?.onUnsubscribe(strongSelf, event)
                }
                var disconnectCode: UInt32;
                if strongSelf.config.protocolVersion == .v1 {
                    disconnectCode = 0
                } else {
                    disconnectCode = code
                }
                strongSelf.delegate?.onDisconnect(
                    strongSelf,
                    CentrifugeDisconnectEvent(code: disconnectCode, reason: reason, reconnect: reconnect)
                )
            }
        }
        
        if reconnect {
            self.scheduleReconnect()
        }
    }
    
    private func sendConnect(completion: @escaping (Centrifugal_Centrifuge_Protocol_ConnectResult?, Error?)->()) {
        var req = Centrifugal_Centrifuge_Protocol_ConnectRequest()
        if self.token != nil {
            req.token = self.token!
        }
        if self.connectData != nil {
            req.data = self.connectData!
        }
        req.name = self.config.name
        req.version = self.config.version
        if !self.serverSubs.isEmpty {
            var subs = [String: Centrifugal_Centrifuge_Protocol_SubscribeRequest]()
            for (channel, serverSub) in self.serverSubs {
                var subRequest = Centrifugal_Centrifuge_Protocol_SubscribeRequest();
                subRequest.recover = serverSub.recoverable
                subRequest.offset = serverSub.offset
                subRequest.epoch = serverSub.epoch
                subs[channel] = subRequest
            }
            req.subs = subs
        }
        do {
            var command: Centrifugal_Centrifuge_Protocol_Command
            if self.config.protocolVersion == .v1 {
                let reqData = try req.serializedData()
                command = newCommand(method: .connect, params: reqData)
            } else {
                command = Centrifugal_Centrifuge_Protocol_Command()
                command.id = self.nextCommandId()
                command.connect = req
            }
            self.sendCommand(command: command, completion: { [weak self] reply, error in
                guard let strongSelf = self else { return }
                if let err = error {
                    completion(nil, err)
                    return
                }
                if let rep = reply {
                    if rep.hasError {
                        completion(nil, CentrifugeError.replyError(code: rep.error.code, message: rep.error.message))
                        return
                    }
                    do {
                        var result: Centrifugal_Centrifuge_Protocol_ConnectResult
                        if strongSelf.config.protocolVersion == .v1 {
                            result = try Centrifugal_Centrifuge_Protocol_ConnectResult(serializedData: rep.result)
                        } else {
                            result = rep.connect
                        }
                        completion(result, nil)
                    } catch {
                        completion(nil, error)
                    }
                }
            })
        } catch {
            completion(nil, error)
        }
    }
    
    private func sendRefresh(token: String, completion: @escaping (Centrifugal_Centrifuge_Protocol_RefreshResult?, Error?)->()) {
        var req = Centrifugal_Centrifuge_Protocol_RefreshRequest()
        req.token = token
        do {
            var command: Centrifugal_Centrifuge_Protocol_Command
            if self.config.protocolVersion == .v1 {
                let reqData = try req.serializedData()
                command = newCommand(method: .refresh, params: reqData)
            } else {
                command = Centrifugal_Centrifuge_Protocol_Command()
                command.id = self.nextCommandId()
                command.refresh = req
            }
            self.sendCommand(command: command, completion: { [weak self] reply, error in
                guard let strongSelf = self else { return }
                if let err = error {
                    completion(nil, err)
                    return
                }
                if let rep = reply {
                    if rep.hasError {
                        completion(nil, CentrifugeError.replyError(code: rep.error.code, message: rep.error.message))
                        return
                    }
                    do {
                        var result: Centrifugal_Centrifuge_Protocol_RefreshResult
                        if strongSelf.config.protocolVersion == .v1 {
                            result = try Centrifugal_Centrifuge_Protocol_RefreshResult(serializedData: rep.result)
                        } else {
                            result = rep.refresh
                        }
                        completion(result, nil)
                    } catch {
                        completion(nil, error)
                    }
                }
            })
        } catch {
            completion(nil, error)
        }
    }
    
    private func sendUnsubscribe(channel: String, completion: @escaping (Centrifugal_Centrifuge_Protocol_UnsubscribeResult?, Error?)->()) {
        var req = Centrifugal_Centrifuge_Protocol_UnsubscribeRequest()
        req.channel = channel
        do {
            var command: Centrifugal_Centrifuge_Protocol_Command
            if self.config.protocolVersion == .v1 {
                let reqData = try req.serializedData()
                command = newCommand(method: .unsubscribe, params: reqData)
            } else {
                command = Centrifugal_Centrifuge_Protocol_Command()
                command.id = self.nextCommandId()
                command.unsubscribe = req
            }
            self.sendCommand(command: command, completion: { [weak self] reply, error in
                guard let strongSelf = self else { return }
                if let err = error {
                    completion(nil, err)
                    return
                }
                if let rep = reply {
                    if rep.hasError {
                        completion(nil, CentrifugeError.replyError(code: rep.error.code, message: rep.error.message))
                        return
                    }
                    do {
                        var result: Centrifugal_Centrifuge_Protocol_UnsubscribeResult
                        if strongSelf.config.protocolVersion == .v1 {
                            result = try Centrifugal_Centrifuge_Protocol_UnsubscribeResult(serializedData: rep.result)
                        } else {
                            result = rep.unsubscribe
                        }
                        completion(result, nil)
                    } catch {
                        completion(nil, error)
                    }
                }
            })
        } catch {
            completion(nil, error)
        }
    }
    
    private func sendSubscribe(channel: String, token: String, isRecover: Bool, streamPosition: StreamPosition, completion: @escaping (Centrifugal_Centrifuge_Protocol_SubscribeResult?, Error?)->()) {
        var req = Centrifugal_Centrifuge_Protocol_SubscribeRequest()
        req.channel = channel
        if isRecover {
            req.recover = true
            req.epoch = streamPosition.epoch
            req.offset = streamPosition.offset
        }

        if token != "" {
            req.token = token
        }
        do {
            var command: Centrifugal_Centrifuge_Protocol_Command
            if self.config.protocolVersion == .v1 {
                let reqData = try req.serializedData()
                command = newCommand(method: .subscribe, params: reqData)
            } else {
                command = Centrifugal_Centrifuge_Protocol_Command()
                command.id = self.nextCommandId()
                command.subscribe = req
            }
            self.sendCommand(command: command, completion: { [weak self] reply, error in
                guard let strongSelf = self else { return }
                if let err = error {
                    completion(nil, err)
                    return
                }
                if let rep = reply {
                    if rep.hasError {
                        completion(nil, CentrifugeError.replyError(code: rep.error.code, message: rep.error.message))
                        return
                    }
                    do {
                        var result: Centrifugal_Centrifuge_Protocol_SubscribeResult
                        if strongSelf.config.protocolVersion == .v1 {
                            result = try Centrifugal_Centrifuge_Protocol_SubscribeResult(serializedData: rep.result)
                        } else {
                            result = rep.subscribe
                        }
                        completion(result, nil)
                    } catch {
                        completion(nil, error)
                    }
                }
            })
        } catch {
            completion(nil, error)
        }
    }
    
    private func sendPublish(channel: String, data: Data, completion: @escaping (Centrifugal_Centrifuge_Protocol_PublishResult?, Error?)->()) {
        var req = Centrifugal_Centrifuge_Protocol_PublishRequest()
        req.channel = channel
        req.data = data
        do {
            var command: Centrifugal_Centrifuge_Protocol_Command
            if self.config.protocolVersion == .v1 {
                let reqData = try req.serializedData()
                command = newCommand(method: .publish, params: reqData)
            } else {
                command = Centrifugal_Centrifuge_Protocol_Command()
                command.id = self.nextCommandId()
                command.publish = req
            }
            self.sendCommand(command: command, completion: { [weak self] reply, error in
                guard let strongSelf = self else { return }
                if let err = error {
                    completion(nil, err)
                    return
                }
                if let rep = reply {
                    if rep.hasError {
                        completion(nil, CentrifugeError.replyError(code: rep.error.code, message: rep.error.message))
                        return
                    }
                    do {
                        var result: Centrifugal_Centrifuge_Protocol_PublishResult
                        if strongSelf.config.protocolVersion == .v1 {
                            result = try Centrifugal_Centrifuge_Protocol_PublishResult(serializedData: rep.result)
                        } else {
                            result = rep.publish
                        }
                        completion(result, nil)
                    } catch {
                        completion(nil, error)
                    }
                }
            })
        } catch {
            completion(nil, error)
        }
    }
    
    private func sendHistory(channel: String, limit: Int32 = 0, since: CentrifugeStreamPosition?, reverse: Bool = false, completion: @escaping (CentrifugeHistoryResult?, Error?)->()) {
        var req = Centrifugal_Centrifuge_Protocol_HistoryRequest()
        req.channel = channel
        req.limit = limit
        req.reverse = reverse
        if since != nil {
            var sp = Centrifugal_Centrifuge_Protocol_StreamPosition()
            sp.offset = since!.offset
            sp.epoch = since!.epoch
            req.since = sp
        }
        do {
            var command: Centrifugal_Centrifuge_Protocol_Command
            if self.config.protocolVersion == .v1 {
                let reqData = try req.serializedData()
                command = newCommand(method: .history, params: reqData)
            } else {
                command = Centrifugal_Centrifuge_Protocol_Command()
                command.id = self.nextCommandId()
                command.history = req
            }
            self.sendCommand(command: command, completion: { [weak self] reply, error in
                guard let strongSelf = self else { return }
                if let err = error {
                    completion(nil, err)
                    return
                }
                if let rep = reply {
                    if rep.hasError {
                        completion(nil, CentrifugeError.replyError(code: rep.error.code, message: rep.error.message))
                        return
                    }
                    do {
                        var result: Centrifugal_Centrifuge_Protocol_HistoryResult
                        if strongSelf.config.protocolVersion == .v1 {
                            result = try Centrifugal_Centrifuge_Protocol_HistoryResult(serializedData: rep.result)
                        } else {
                            result = rep.history
                        }
                        var pubs = [CentrifugePublication]()
                        for pub in result.publications {
                            var clientInfo: CentrifugeClientInfo?
                            if pub.hasInfo {
                                clientInfo = CentrifugeClientInfo(client: pub.info.client, user: pub.info.user, connInfo: pub.info.connInfo, chanInfo: pub.info.chanInfo)
                            }
                            pubs.append(CentrifugePublication(offset: pub.offset, data: pub.data, clientInfo: clientInfo))
                        }
                        completion(CentrifugeHistoryResult(publications: pubs, offset: result.offset, epoch: result.epoch), nil)
                    } catch {
                        completion(nil, error)
                    }
                }
            })
        } catch {
            completion(nil, error)
        }
    }
    
    private func sendPresence(channel: String, completion: @escaping (CentrifugePresenceResult?, Error?)->()) {
        var req = Centrifugal_Centrifuge_Protocol_PresenceRequest()
        req.channel = channel
        do {
            var command: Centrifugal_Centrifuge_Protocol_Command
            if self.config.protocolVersion == .v1 {
                let reqData = try req.serializedData()
                command = newCommand(method: .presence, params: reqData)
            } else {
                command = Centrifugal_Centrifuge_Protocol_Command()
                command.id = self.nextCommandId()
                command.presence = req
            }
            self.sendCommand(command: command, completion: { [weak self] reply, error in
                guard let strongSelf = self else { return }
                if let err = error {
                    completion(nil, err)
                    return
                }
                if let rep = reply {
                    if rep.hasError {
                        completion(nil, CentrifugeError.replyError(code: rep.error.code, message: rep.error.message))
                        return
                    }
                    do {
                        var result: Centrifugal_Centrifuge_Protocol_PresenceResult
                        if strongSelf.config.protocolVersion == .v1 {
                            result = try Centrifugal_Centrifuge_Protocol_PresenceResult(serializedData: rep.result)
                        } else {
                            result = rep.presence
                        }
                        var presence = [String: CentrifugeClientInfo]()
                        for (client, info) in result.presence {
                            presence[client] = CentrifugeClientInfo(client: info.client, user: info.user, connInfo: info.connInfo, chanInfo: info.chanInfo)
                        }
                        completion(CentrifugePresenceResult(presence: presence), nil)
                    } catch {
                        completion(nil, error)
                    }
                }
            })
        } catch {
            completion(nil, error)
        }
    }
    
    private func sendPresenceStats(channel: String, completion: @escaping (CentrifugePresenceStatsResult?, Error?)->()) {
        var req = Centrifugal_Centrifuge_Protocol_PresenceStatsRequest()
        req.channel = channel
        do {
            var command: Centrifugal_Centrifuge_Protocol_Command
            if self.config.protocolVersion == .v1 {
                let reqData = try req.serializedData()
                command = newCommand(method: .presenceStats, params: reqData)
            } else {
                command = Centrifugal_Centrifuge_Protocol_Command()
                command.id = self.nextCommandId()
                command.presenceStats = req
            }
            self.sendCommand(command: command, completion: { [weak self] reply, error in
                guard let strongSelf = self else { return }
                if let err = error {
                    completion(nil, err)
                    return
                }
                if let rep = reply {
                    if rep.hasError {
                        completion(nil, CentrifugeError.replyError(code: rep.error.code, message: rep.error.message))
                        return
                    }
                    do {
                        var result: Centrifugal_Centrifuge_Protocol_PresenceStatsResult
                        if strongSelf.config.protocolVersion == .v1 {
                            result = try Centrifugal_Centrifuge_Protocol_PresenceStatsResult(serializedData: rep.result)
                        } else {
                            result = rep.presenceStats
                        }
                        let stats = CentrifugePresenceStatsResult(numClients: result.numClients, numUsers: result.numUsers)
                        completion(stats, nil)
                    } catch {
                        completion(nil, error)
                    }
                }
            })
        } catch {
            completion(nil, error)
        }
    }
    
    private func sendRPC(method: String, data: Data, completion: @escaping (Centrifugal_Centrifuge_Protocol_RPCResult?, Error?)->()) {
        var req = Centrifugal_Centrifuge_Protocol_RPCRequest()
        req.data = data
        req.method = method
        do {
            var command: Centrifugal_Centrifuge_Protocol_Command
            if self.config.protocolVersion == .v1 {
                let reqData = try req.serializedData()
                command = newCommand(method: .rpc, params: reqData)
            } else {
                command = Centrifugal_Centrifuge_Protocol_Command()
                command.id = self.nextCommandId()
                command.rpc = req
            }
            self.sendCommand(command: command, completion: { [weak self] reply, error in
                guard let strongSelf = self else { return }
                if let err = error {
                    completion(nil, err)
                    return
                }
                if let rep = reply {
                    if rep.hasError {
                        completion(nil, CentrifugeError.replyError(code: rep.error.code, message: rep.error.message))
                        return
                    }
                    do {
                        var result: Centrifugal_Centrifuge_Protocol_RPCResult
                        if strongSelf.config.protocolVersion == .v1 {
                            result = try Centrifugal_Centrifuge_Protocol_RPCResult(serializedData: rep.result)
                        } else {
                            result = rep.rpc
                        }
                        completion(result, nil)
                    } catch {
                        completion(nil, error)
                    }
                }
            })
        } catch {
            completion(nil, error)
        }
    }
    
    private func sendSend(data: Data, completion: @escaping (Error?)->()) {
        var req = Centrifugal_Centrifuge_Protocol_SendRequest()
        req.data = data
        do {
            var command = Centrifugal_Centrifuge_Protocol_Command()
            if self.config.protocolVersion == .v1 {
                let reqData = try req.serializedData()
                command.method = .rpc
                command.params = reqData
            } else {
                command.send = req
            }
            try self.sendCommandAsync(command: command)
            completion(nil)
        } catch {
            completion(error)
        }
    }
}<|MERGE_RESOLUTION|>--- conflicted
+++ resolved
@@ -608,7 +608,6 @@
         }
     }
     
-<<<<<<< HEAD
     private func handlePub(channel: String, pub: Centrifugal_Centrifuge_Protocol_Publication) {
         subscriptionsLock.lock()
         let subs = self.subscriptions.filter({ $0.channel == channel })
@@ -622,30 +621,8 @@
                     }
                     let event = CentrifugeServerPublishEvent(channel: channel, data: pub.data, offset: pub.offset, info: info)
                     self.delegate?.onPublish(self, event)
-                    if self.serverSubs[channel]!.recoverable && pub.offset > 0 {
+                    if self.serverSubs[channel]?.recoverable == true && pub.offset > 0 {
                         self.serverSubs[channel]?.offset = pub.offset
-=======
-    private func handleAsyncData(data: Data) throws {
-        let push = try Centrifugal_Centrifuge_Protocol_Push(serializedData: data)
-        let channel = push.channel
-        if push.type == Centrifugal_Centrifuge_Protocol_Push.PushType.publication {
-            let pub = try Centrifugal_Centrifuge_Protocol_Publication(serializedData: push.data)
-            subscriptionsLock.lock()
-            let subs = self.subscriptions.filter({ $0.channel == channel })
-            if subs.count == 0 {
-                subscriptionsLock.unlock()
-                if let _ = self.serverSubs[channel] {
-                    self.delegateQueue.addOperation {
-                        var info: CentrifugeClientInfo? = nil;
-                        if pub.hasInfo {
-                            info = CentrifugeClientInfo(client: pub.info.client, user: pub.info.user, connInfo: pub.info.connInfo, chanInfo: pub.info.chanInfo)
-                        }
-                        let event = CentrifugeServerPublishEvent(channel: channel, data: pub.data, offset: pub.offset, info: info)
-                        self.delegate?.onPublish(self, event)
-                        if self.serverSubs[channel]?.recoverable == true && pub.offset > 0 {
-                            self.serverSubs[channel]?.offset = pub.offset
-                        }
->>>>>>> 9d0d1bd6
                     }
                 }
             }
