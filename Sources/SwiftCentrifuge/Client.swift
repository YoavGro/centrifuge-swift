--- conflicted
+++ resolved
@@ -617,17 +617,11 @@
                 let event = CentrifugePublishEvent(data: pub.data, offset: pub.offset, info: info)
                 sub.delegate?.onPublish(sub, event)
             }
-<<<<<<< HEAD
-            sub.setLastOffset(pub.offset)
+            if pub.offset > 0 {
+                sub.setLastOffset(pub.offset)
+            }
         } else if push.type == Centrifugal_Centrifuge_Protocol_Push.PushType.join {
             let join = try Centrifugal_Centrifuge_Protocol_Join(serializedData: push.data)
-=======
-            if pub.offset > 0 {
-                sub.setLastOffset(pub.offset)
-            }
-        } else if push.type == Protocol_Push.PushType.join {
-            let join = try Protocol_Join(serializedData: push.data)
->>>>>>> 5facf9a2
             subscriptionsLock.lock()
             let subs = self.subscriptions.filter({ $0.channel == channel })
             if subs.count == 0 {
