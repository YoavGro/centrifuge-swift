.PHONY: all proto

all: proto

proto:
<<<<<<< HEAD
	protoc --swift_out=Sources/ client.proto

release:
	pod trunk push SwiftCentrifuge.podspec
=======
	protoc --swift_out=Sources/SwiftCentrifuge client.proto
>>>>>>> 1ecbf985
<|MERGE_RESOLUTION|>--- conflicted
+++ resolved
@@ -3,11 +3,7 @@
 all: proto
 
 proto:
-<<<<<<< HEAD
-	protoc --swift_out=Sources/ client.proto
+	protoc --swift_out=Sources/SwiftCentrifuge client.proto
 
 release:
-	pod trunk push SwiftCentrifuge.podspec
-=======
-	protoc --swift_out=Sources/SwiftCentrifuge client.proto
->>>>>>> 1ecbf985
+	pod trunk push SwiftCentrifuge.podspec